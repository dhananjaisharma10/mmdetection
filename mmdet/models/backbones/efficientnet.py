--- conflicted
+++ resolved
@@ -430,7 +430,6 @@
                 outs.append(x)
         return tuple(outs)
 
-<<<<<<< HEAD
     # def train(self, mode=True):
     #     super(EfficientNet, self).train(mode)
 
@@ -439,9 +438,4 @@
         #     for m in self.modules():
         #         # trick: eval have effect on BatchNorm only
         #         if isinstance(m, _BatchNorm):
-        #             m.eval()
-=======
-        return tuple(outs)
-
-# TODO: add the function for training as given in resnet.py
->>>>>>> bd5373fd
+        #             m.eval()